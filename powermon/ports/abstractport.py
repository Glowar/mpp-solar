""" abstractport.py """
import logging
from abc import ABC, abstractmethod

from powermon.commands.result import Result
from powermon.protocols.abstractprotocol import AbstractProtocol
from powermon.commands.command import Command


log = logging.getLogger("Port")


class AbstractPort(ABC):
    """
    model for all ports
    """

    @classmethod
    @abstractmethod
    def from_config(cls, config=None):
        """ build port object from config dict """
        raise NotImplementedError

    def __init__(self, protocol: AbstractProtocol):
        self.protocol: AbstractProtocol = protocol

    def connect(self) -> int:  # QUESTION: what does the int signify? 0 success, 1? fail, others???
        """ default port connect function """
        log.debug("Port connect not implemented")
        return 0

    def disconnect(self) -> None:
        """ default port disconnect function """
        log.debug("Port disconnect not implemented")

    def is_connected(self):
        """ default is_connected function """
        log.debug("Port is_connected not implemented")
        return True

    @abstractmethod
    def send_and_receive(self, command: Command) -> Result:
        """ main worker function for port objects, specific to each port type """
        raise NotImplementedError

    @abstractmethod
    def to_dto(self):
        """ convert port object to data transfer object """
        raise NotImplementedError

    def get_protocol(self) -> AbstractProtocol:
        """ return the protocol associated with this port """
        return self.protocol

    def run_command(self, command: Command) -> Result:
        """ run_command takes a command object, runs the command and returns a result object (replaces process_command) """
        log.debug("Command %s", command)

        # open port if it is closed
        if not self.is_connected():
            self.connect()
        # FIXME: what if still not connected....
        # ??

        # update run times
        command.touch()
        # update full_command - expand any template / add crc etc
        # updates every run incase something has changed
        command.set_full_command(self.get_protocol().get_full_command(command.code))

        # run the command via the 'send_and_receive port function
        result = self.send_and_receive(command)
<<<<<<< HEAD
        log.debug(f"after send_and_receive {result}")
        return result
=======
        log.debug("after send_and_receive: %s", result)
        return result

    # def process_command(self, command):
    #     # Band-aid solution, need to reduce what is sent
    #     log.debug(f"Command {command}")
    #     full_command = self.protocol.get_full_command(command)
    #     log.debug(f"Full Command {full_command}")

    #     raw_response = self.send_and_receive(command)
    #     log.debug(f"Send and Receive Response {raw_response}")

    #     # Handle errors
    #     # Maybe there should a decode for ERRORs and WARNINGS...
    #     # Some inverters return the command if the command is unknown:
    #     if raw_response == full_command:
    #         return {
    #             "ERROR": [
    #                 f"Inverter returned the command string for {command} - the inverter didnt recognise this command",
    #                 "",
    #             ]
    #         }
    #     # dict is returned on exception
    #     # QUESTION: What case is this covering?
    #     if isinstance(raw_response, dict):
    #         return raw_response

    #     # Decode response
    #     decoded_response = self.protocol.decode(raw_response, command)
    #     log.info(f"Decoded response {decoded_response}")

    #     return decoded_response
>>>>>>> 724653fc
<|MERGE_RESOLUTION|>--- conflicted
+++ resolved
@@ -70,40 +70,5 @@
 
         # run the command via the 'send_and_receive port function
         result = self.send_and_receive(command)
-<<<<<<< HEAD
-        log.debug(f"after send_and_receive {result}")
-        return result
-=======
         log.debug("after send_and_receive: %s", result)
-        return result
-
-    # def process_command(self, command):
-    #     # Band-aid solution, need to reduce what is sent
-    #     log.debug(f"Command {command}")
-    #     full_command = self.protocol.get_full_command(command)
-    #     log.debug(f"Full Command {full_command}")
-
-    #     raw_response = self.send_and_receive(command)
-    #     log.debug(f"Send and Receive Response {raw_response}")
-
-    #     # Handle errors
-    #     # Maybe there should a decode for ERRORs and WARNINGS...
-    #     # Some inverters return the command if the command is unknown:
-    #     if raw_response == full_command:
-    #         return {
-    #             "ERROR": [
-    #                 f"Inverter returned the command string for {command} - the inverter didnt recognise this command",
-    #                 "",
-    #             ]
-    #         }
-    #     # dict is returned on exception
-    #     # QUESTION: What case is this covering?
-    #     if isinstance(raw_response, dict):
-    #         return raw_response
-
-    #     # Decode response
-    #     decoded_response = self.protocol.decode(raw_response, command)
-    #     log.info(f"Decoded response {decoded_response}")
-
-    #     return decoded_response
->>>>>>> 724653fc
+        return result