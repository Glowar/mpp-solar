import logging
from abc import ABC, abstractmethod
from enum import auto

from strenum import LowercaseStrEnum

from powermon.commands.result import Result
from powermon.protocols.abstractprotocol import AbstractProtocol
from powermon.commands.command import Command


log = logging.getLogger("Port")


class PortType(LowercaseStrEnum):
    UNKNOWN = auto()
    TEST = auto()
    USB = auto()
    ESP32 = auto()
    SERIAL = auto()
    JKBLE = auto()
    MQTT = auto()
    VSERIAL = auto()
    DALYSERIAL = auto()
    BLE = auto()


class AbstractPort(ABC):

    def __init__(self, protocol: AbstractProtocol):
        self.protocol: AbstractProtocol = protocol

    @abstractmethod
    def connect(self) -> int:
        log.debug("Port connect not implemented")
        return 0

    @abstractmethod
    def disconnect(self) -> None:
        log.debug("Port disconnect not implemented")
        return

    @abstractmethod
    def isConnected(self):
        log.debug("Port isConnected not implemented")
        return

    @abstractmethod
    def send_and_receive(self, command: Command) -> Result:
        raise NotImplementedError

    @abstractmethod
    def toDTO(self):
        raise NotImplementedError
    
    def get_protocol(self) -> AbstractProtocol:
        return self.protocol

<<<<<<< HEAD
    def run_command(self, command: Command) -> Result:
=======
    def run_command(self, command: Command):
        #open port if it is closed
        if not self.isConnected():
            self.connect()

>>>>>>> db1eec13
        # takes a command object, runs the command and returns a result object (replaces process_command)
        log.debug(f"Command {command}")
        # update run times
        command.touch()
        # update full_command - expand any template / add crc etc
        # updates every run incase something has changed
        command.full_command = self.get_protocol().get_full_command(command.code)

        # run the command via the 'send_and_receive port function
        result = self.send_and_receive(command)
        log.debug(f"after send_and_receive {result}")
        return result

    # def process_command(self, command):
    #     # Band-aid solution, need to reduce what is sent
    #     log.debug(f"Command {command}")
    #     full_command = self.protocol.get_full_command(command)
    #     log.debug(f"Full Command {full_command}")

    #     raw_response = self.send_and_receive(command)
    #     log.debug(f"Send and Receive Response {raw_response}")

    #     # Handle errors
    #     # Maybe there should a decode for ERRORs and WARNINGS...
    #     # Some inverters return the command if the command is unknown:
    #     if raw_response == full_command:
    #         return {
    #             "ERROR": [
    #                 f"Inverter returned the command string for {command} - the inverter didnt recognise this command",
    #                 "",
    #             ]
    #         }
    #     # dict is returned on exception
    #     # QUESTION: What case is this covering?
    #     if isinstance(raw_response, dict):
    #         return raw_response

    #     # Decode response
    #     decoded_response = self.protocol.decode(raw_response, command)
    #     log.info(f"Decoded response {decoded_response}")

    #     return decoded_response<|MERGE_RESOLUTION|>--- conflicted
+++ resolved
@@ -56,15 +56,11 @@
     def get_protocol(self) -> AbstractProtocol:
         return self.protocol
 
-<<<<<<< HEAD
     def run_command(self, command: Command) -> Result:
-=======
-    def run_command(self, command: Command):
         #open port if it is closed
         if not self.isConnected():
             self.connect()
 
->>>>>>> db1eec13
         # takes a command object, runs the command and returns a result object (replaces process_command)
         log.debug(f"Command {command}")
         # update run times
