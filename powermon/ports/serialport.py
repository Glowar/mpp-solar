""" serialport.py """
import logging
import time

import serial

from powermon.dto.portDTO import PortDTO
from powermon.commands.result import Result
from powermon.ports.abstractport import AbstractPort
from powermon.protocols import get_protocol_definition
from powermon.commands.command import Command

log = logging.getLogger("SerialPort")


class SerialPort(AbstractPort):
    """ serial port object - normally a usb to serial adapter """

    def __str__(self):
        return f"SerialPort: {self.path=}, {self.baud=}, protocol:{self.protocol}, {self.serial_port=}, {self.error=}"

    @classmethod
    def from_config(cls, config=None):
        log.debug("building serial port. config:%s", config)
        path = config.get("path", "/dev/ttyUSB0")
        baud = config.get("baud", 2400)
        # get protocol handler, default to PI30 if not supplied
        protocol = get_protocol_definition(protocol=config.get("protocol", "PI30"))
        return cls(path=path, baud=baud, protocol=protocol)

    def __init__(self, path, baud, protocol) -> None:
        super().__init__(protocol=protocol)
        self.path = path
        self.baud = baud
        self.serial_port = None
        self.error = None

    def to_dto(self) -> PortDTO:
        dto = PortDTO(type="serial", path=self.path, baud=self.baud, protocol=self.protocol.toDTO())
        return dto

    def is_connected(self):
        return self.serial_port is not None and self.serial_port.is_open

    def connect(self) -> int:
        log.debug("usbserial port connecting. path:%s, baud:%s", self.path, self.baud)
        try:
            self.serial_port = serial.Serial(port=self.path, baudrate=self.baud, timeout=1, write_timeout=1)
        except ValueError as e:
            log.error("Incorrect configuration for serial port: %s", e)
            self.error = str(e)
            self.serial_port = None
        except serial.SerialException as e:
            log.error("Error opening serial port: %s", e)
            self.error = str(e)
            self.serial_port = None
        return 0

    def disconnect(self) -> None:
        log.debug("usbserial port disconnecting")
        if self.serial_port is not None:
            self.serial_port.close()
        self.serial_port = None

    def send_and_receive(self, command: Command) -> Result:
        
        full_command = command.full_command
        response_line = None
<<<<<<< HEAD
        log.debug(f"port {self.serialPort}")
        if self.serialPort is None:
            raise RuntimeError("Serial port not open")
=======
        log.debug("port: %s", self.serial_port)
        if self.serial_port is None:
            log.error("Port not available")
            result.error = True
            result.error_messages.append(f"Serial port not available {self.error}")
            return result
>>>>>>> 724653fc
        try:
            log.debug("Executing command via usbserial...")
            self.serial_port.reset_input_buffer()
            self.serial_port.reset_output_buffer()
            c = self.serial_port.write(full_command)
            log.debug("Wrote %i bytes", c)
            self.serial_port.flush()
            time.sleep(0.1)  # give serial port time to receive the data
            response_line = self.serial_port.read_until(b"\r")
            log.debug("serial response was: %s", response_line)
            response = self.get_protocol().check_response_and_trim(response_line)
            result = command.build_result(raw_response=response)
            return result
        except Exception as e:
            log.warning("Serial read error: %s", e)
            result.error = True
            result.error_messages.append(f"Serial read error {e}")
            self.disconnect()
            return result
<|MERGE_RESOLUTION|>--- conflicted
+++ resolved
@@ -66,18 +66,9 @@
         
         full_command = command.full_command
         response_line = None
-<<<<<<< HEAD
         log.debug(f"port {self.serialPort}")
         if self.serialPort is None:
             raise RuntimeError("Serial port not open")
-=======
-        log.debug("port: %s", self.serial_port)
-        if self.serial_port is None:
-            log.error("Port not available")
-            result.error = True
-            result.error_messages.append(f"Serial port not available {self.error}")
-            return result
->>>>>>> 724653fc
         try:
             log.debug("Executing command via usbserial...")
             self.serial_port.reset_input_buffer()
