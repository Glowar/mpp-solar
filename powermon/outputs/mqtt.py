--- conflicted
+++ resolved
@@ -34,14 +34,10 @@
     def to_DTO(self) -> OutputDTO:
         return OutputDTO(type="mqtt", format=self.formatter.to_DTO())
 
-<<<<<<< HEAD
-    def process(self, result: Result):
-=======
     def get_topic(self):
         return self.results_topic
 
-    def output(self, data):
->>>>>>> db1eec13
+    def process(self, result: Result):
         """ required function for any output class """
         #Not sure that formatter and mqtt_broker are set, could use builder pattern to ensure they are set
         if self.formatter is None:
